"""
# Copyright (c) 2022 PaddlePaddle Authors. All Rights Reserved.
#
# Licensed under the Apache License, Version 2.0 (the "License");
# you may not use this file except in compliance with the License.
# You may obtain a copy of the License at
#
#     http://www.apache.org/licenses/LICENSE-2.0
#
# Unless required by applicable law or agreed to in writing, software
# distributed under the License is distributed on an "AS IS" BASIS,
# WITHOUT WARRANTIES OR CONDITIONS OF ANY KIND, either express or implied.
# See the License for the specific language governing permissions and
# limitations under the License.
"""

import argparse
import os
import time
import sys
from functools import partial
import distutils.util
import numpy as np

import paddle
from paddle import inference
from paddle.metric import Metric, Accuracy, Precision, Recall
from paddlenlp.datasets import load_dataset
from paddlenlp.data import Stack, Tuple, Pad
from paddlenlp.metrics import AccuracyAndF1, Mcc, PearsonAndSpearman
from paddlenlp.transformers import BertForSequenceClassification, BertTokenizer
from backend import PaddleInferenceEngine, TensorRTEngine

METRIC_CLASSES = {
    "cola": Mcc,
    "sst-2": Accuracy,
    "mrpc": AccuracyAndF1,
    "sts-b": PearsonAndSpearman,
    "qqp": AccuracyAndF1,
    "mnli": Accuracy,
    "qnli": Accuracy,
    "rte": Accuracy,
}

task_to_keys = {
    "cola": ("sentence", None),
    "mnli": ("sentence1", "sentence2"),
    "mrpc": ("sentence1", "sentence2"),
    "qnli": ("sentence1", "sentence2"),
    "qqp": ("sentence1", "sentence2"),
    "rte": ("sentence1", "sentence2"),
    "sst-2": ("sentence", None),
    "sts-b": ("sentence1", "sentence2"),
    "wnli": ("sentence1", "sentence2"),
}


def argsparser():
    """
    parse_args func
    """
    parser = argparse.ArgumentParser()
    parser.add_argument(
        "--model_path",
        default="./x2paddle_cola",
        type=str,
        required=True,
        help="The path prefix of inference model to be used.",
    )
    parser.add_argument("--model_filename", type=str, default="model.pdmodel", help="model file name")
    parser.add_argument("--params_filename", type=str, default="model.pdiparams", help="params file name")
    parser.add_argument(
        "--task_name",
        default="cola",
        type=str,
        help="The name of the task to perform predict, selected in the list: " + ", ".join(METRIC_CLASSES.keys()),
    )
    parser.add_argument("--model_type", default="bert-base-cased", type=str, help="Model type selected in bert.")
    parser.add_argument(
        "--model_name_or_path",
        default="bert-base-cased",
        type=str,
        help="The directory or name of model.",
    )
    parser.add_argument(
        "--device",
        type=str,
        default="GPU",
        help="Choose the device you want to run, it can be: CPU/GPU/XPU, default is GPU",
    )
    parser.add_argument("--use_dynamic_shape", type=bool, default=True, help="Whether use dynamic shape or not.")
    parser.add_argument(
        "--batch_size",
        default=32,
        type=int,
        help="Batch size for predict.",
    )
    parser.add_argument(
        "--max_seq_length",
        default=128,
        type=int,
        help="The maximum total input sequence length after tokenization. Sequences longer "
        "than this will be truncated, sequences shorter will be padded.",
    )
    parser.add_argument(
        "--perf_warmup_steps",
        default=20,
        type=int,
        help="Warmup steps for performance test.",
    )
    parser.add_argument(
        "--use_trt",
        action="store_true",
        help="Whether to use inference engin TensorRT.",
    )
    parser.add_argument(
        "--precision",
        type=str,
        default="fp32",
        choices=["fp32", "fp16", "int8"],
        help="The precision of inference. It can be 'fp32', 'fp16' or 'int8'. Default is 'fp16'.",
    )
    parser.add_argument("--use_mkldnn", type=bool, default=False, help="Whether use mkldnn or not.")
    parser.add_argument("--cpu_threads", type=int, default=1, help="Num of cpu threads.")
<<<<<<< HEAD
    parser.add_argument(
         "--deploy_backend",
         type=str,
         default="paddle_inference",
         help="deploy backend, it can be: `paddle_inference`, `tensorrt`, `onnxruntime`",
    )
    parser.add_argument("--calibration_file", type=str, default=None, help="quant onnx model calibration cache file.")
    return parser
=======
    parser.add_argument("--model_name", type=str, default="", help="model_name for benchmark")
    args = parser.parse_args()
    return args
>>>>>>> 006b0c71


def _convert_example(
    example,
    tokenizer,
    label_list,
    max_seq_length=512,
    task_name=None,
    is_test=False,
    padding="max_length",
    return_attention_mask=True,
):
    if not is_test:
        # `label_list == None` is for regression task
        label_dtype = "int64" if label_list else "float32"
        # Get the label
        label = example["labels"]
        label = np.array([label], dtype=label_dtype)
    # Convert raw text to feature
    sentence1_key, sentence2_key = task_to_keys[task_name]
    texts = (example[sentence1_key],) if sentence2_key is None else (example[sentence1_key], example[sentence2_key])
    example = tokenizer(
        *texts, max_seq_len=max_seq_length, padding=padding, return_attention_mask=return_attention_mask
    )
    if not is_test:
        if return_attention_mask:
            return example["input_ids"], example["attention_mask"], example["token_type_ids"], label
        else:
            return example["input_ids"], example["token_type_ids"], label
    else:
        if return_attention_mask:
            return example["input_ids"], example["attention_mask"], example["token_type_ids"]
        else:
            return example["input_ids"], example["token_type_ids"]


class WrapperPredictor(object):
    """
    Inference Predictor class
    """

    def __init__(self, predictor):
        self.predictor = predictor

    def eval(self, dataset, collate_fn, FLAGS):
        """
        predict func
        """
        batch_sampler = paddle.io.BatchSampler(dataset, batch_size=FLAGS.batch_size, shuffle=False)
        data_loader = paddle.io.DataLoader(
            dataset=dataset, batch_sampler=batch_sampler, collate_fn=collate_fn, num_workers=0, return_list=True
        )

        for i, data in enumerate(data_loader):
            data = [ele.numpy() if isinstance(ele, paddle.Tensor) else ele for ele in data]
            real_data = data[0:3]
            self.predictor.prepare_data(real_data)
            output = self.predictor.run()
            if i > FLAGS.perf_warmup_steps:
                break

        metric = METRIC_CLASSES[FLAGS.task_name]()
        metric.reset()
        predict_time = 0.0
        for i, data in enumerate(data_loader):
            data = [ele.numpy() if isinstance(ele, paddle.Tensor) else ele for ele in data]
            real_data = data[0:3]
            self.predictor.prepare_data(real_data)
            start_time = time.time()
            output = self.predictor.run()
            end_time = time.time()
            predict_time += end_time - start_time
            label = data[-1]
            output_copy = output[0].copy()
            a = paddle.to_tensor(output_copy, place=paddle.CPUPlace())
            b = paddle.to_tensor(np.array(label).flatten(), place=paddle.CPUPlace())
            correct = metric.compute(a, b)
            metric.update(correct)

        sequences_num = i * FLAGS.batch_size
        print(
<<<<<<< HEAD
            "[benchmark]task name: {}, batch size: {} Inference time per batch: {}ms, qps: {}.".format(
                FLAGS.task_name,
                FLAGS.batch_size,
=======
            "[Benchmark]task name: {}, batch size: {} Inference time per batch: {}ms, qps: {}.".format(
                args.task_name,
                args.batch_size,
>>>>>>> 006b0c71
                round(predict_time * 1000 / i, 2),
                round(sequences_num / predict_time, 2),
            )
        )
        res = metric.accumulate()
<<<<<<< HEAD
        print("[benchmark]task name: %s, acc: %s. \n" % (FLAGS.task_name, res), end="")
=======
        print("[Benchmark]task name: %s, acc: %s. \n" % (args.task_name, res), end="")
        final_res = {
            "model_name": args.model_name,
            "jingdu": {
                "value": res[0],
                "unit": "acc",
            },
            "xingneng": {
                "value": round(predict_time * 1000 / i, 2),
                "unit": "ms",
                "batch_size": args.batch_size,
            },
        }
        print("[Benchmark][final result]{}".format(final_res))
>>>>>>> 006b0c71
        sys.stdout.flush()


def main(FLAGS):
    """
    main func
    """
    paddle.seed(42)
    predictor = None
    token_dir = FLAGS.model_path
    if FLAGS.deploy_backend == "paddle_inference":
        predictor = PaddleInferenceEngine(
            model_dir=FLAGS.model_path,
            model_filename=FLAGS.model_filename,
            params_filename=FLAGS.params_filename,
            precision=FLAGS.precision,
            use_trt=FLAGS.use_trt,
            use_mkldnn=FLAGS.use_mkldnn,
            batch_size=FLAGS.batch_size,
            device=FLAGS.device,
            min_subgraph_size=5,
            use_dynamic_shape=FLAGS.use_dynamic_shape,
            cpu_threads=FLAGS.cpu_threads,
        )
    elif FLAGS.deploy_backend == "tensorrt":
        model_name = os.path.split(FLAGS.model_path)[-1].rstrip(".onnx")
        token_dir = os.path.dirname(FLAGS.model_path)
        engine_file = "{}_{}_model.trt".format(model_name, FLAGS.precision)
        print(engine_file)
        predictor = TensorRTEngine(
            onnx_model_file=FLAGS.model_path,
            shape_info={
            "x0"   : [[1, 128], [1, 128], [1, 128]],
            "x1"   : [[1, 128], [1, 128], [1, 128]],
            "x2"   : [[1, 128], [1, 128], [1, 128]]
            },
            max_batch_size=FLAGS.batch_size,
            precision=FLAGS.precision,
            engine_file_path=engine_file,
            calibration_cache_file=FLAGS.calibration_file,
            verbose=False,
        )
    FLAGS.task_name = FLAGS.task_name.lower()
    FLAGS.model_type = FLAGS.model_type.lower()

    dev_ds = load_dataset("glue", FLAGS.task_name, splits="dev")
    print(FLAGS.model_name_or_path)
    tokenizer = BertTokenizer.from_pretrained(token_dir)

    trans_func = partial(
        _convert_example,
        tokenizer=tokenizer,
        label_list=dev_ds.label_list,
        max_seq_length=FLAGS.max_seq_length,
        task_name=FLAGS.task_name,
        return_attention_mask=True,
    )

    dev_ds = dev_ds.map(trans_func)
    batchify_fn = lambda samples, fn=Tuple(
        Pad(axis=0, pad_val=tokenizer.pad_token_id),  # input
        Pad(axis=0, pad_val=0),
        Pad(axis=0, pad_val=tokenizer.pad_token_id),  # segment
        Stack(dtype="int64" if dev_ds.label_list else "float32"),  # label
    ): fn(samples)
    WrapperPredictor(predictor).eval(dev_ds, batchify_fn, FLAGS)

if __name__ == "__main__":
    # If the device is not set to cpu, the nv-trt will report an error when executing
    paddle.set_device("cpu")
    parser = argsparser()
    FLAGS = parser.parse_args()
    main(FLAGS)<|MERGE_RESOLUTION|>--- conflicted
+++ resolved
@@ -122,7 +122,6 @@
     )
     parser.add_argument("--use_mkldnn", type=bool, default=False, help="Whether use mkldnn or not.")
     parser.add_argument("--cpu_threads", type=int, default=1, help="Num of cpu threads.")
-<<<<<<< HEAD
     parser.add_argument(
          "--deploy_backend",
          type=str,
@@ -130,13 +129,8 @@
          help="deploy backend, it can be: `paddle_inference`, `tensorrt`, `onnxruntime`",
     )
     parser.add_argument("--calibration_file", type=str, default=None, help="quant onnx model calibration cache file.")
+    parser.add_argument("--model_name", type=str, default="", help="model_name for benchmark")
     return parser
-=======
-    parser.add_argument("--model_name", type=str, default="", help="model_name for benchmark")
-    args = parser.parse_args()
-    return args
->>>>>>> 006b0c71
-
 
 def _convert_example(
     example,
@@ -217,24 +211,15 @@
 
         sequences_num = i * FLAGS.batch_size
         print(
-<<<<<<< HEAD
-            "[benchmark]task name: {}, batch size: {} Inference time per batch: {}ms, qps: {}.".format(
+            "[Benchmark]task name: {}, batch size: {} Inference time per batch: {}ms, qps: {}.".format(
                 FLAGS.task_name,
                 FLAGS.batch_size,
-=======
-            "[Benchmark]task name: {}, batch size: {} Inference time per batch: {}ms, qps: {}.".format(
-                args.task_name,
-                args.batch_size,
->>>>>>> 006b0c71
                 round(predict_time * 1000 / i, 2),
                 round(sequences_num / predict_time, 2),
             )
         )
         res = metric.accumulate()
-<<<<<<< HEAD
-        print("[benchmark]task name: %s, acc: %s. \n" % (FLAGS.task_name, res), end="")
-=======
-        print("[Benchmark]task name: %s, acc: %s. \n" % (args.task_name, res), end="")
+        print("[Benchmark]task name: %s, acc: %s. \n" % (FLAGS.task_name, res), end="")
         final_res = {
             "model_name": args.model_name,
             "jingdu": {
@@ -248,7 +233,6 @@
             },
         }
         print("[Benchmark][final result]{}".format(final_res))
->>>>>>> 006b0c71
         sys.stdout.flush()
 
 
