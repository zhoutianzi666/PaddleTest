--- conflicted
+++ resolved
@@ -55,7 +55,6 @@
     parser.add_argument("--cpu_threads", type=int, default=1, help="Num of cpu threads.")
     parser.add_argument("--ir_optim", type=bool, default=True)
     parser.add_argument("--use_dynamic_shape", type=bool, default=True, help="Whether use dynamic shape or not.")
-<<<<<<< HEAD
     parser.add_argument("--calibration_file", type=str, default=None, help="quant onnx model calibration cache file.")
     parser.add_argument(
          "--deploy_backend",
@@ -64,9 +63,7 @@
          help="deploy backend, it can be: `paddle_inference`, `tensorrt`, `onnxruntime`",
     )
     parser.add_argument("--input_name", type=str, default="x", help="input name of image classification model, this is only used by nv-trt")
-=======
     parser.add_argument("--model_name", type=str, default="", help="model_name for benchmark")
->>>>>>> 006b0c71
     return parser
 
 
@@ -149,27 +146,22 @@
             round(time_max * 1000, 1),
             round(time_avg * 1000, 1),
         )
-<<<<<<< HEAD
     )
     print("[Benchmark] Evaluation acc result: {}".format(result[0]))
+    final_res = {
+        "model_name": args.model_name,
+        "jingdu": {
+            "value": result[0],
+            "unit": "acc",
+        },
+        "xingneng": {
+            "value": round(time_avg * 1000, 1),
+            "unit": "ms",
+            "batch_size": args.batch_size,
+        },
+    }
+    print("[Benchmark][final result]{}".format(final_res))
     sys.stdout.flush()
-=======
-        print("[Benchmark] Evaluation acc result: {}".format(result[0]))
-        final_res = {
-            "model_name": args.model_name,
-            "jingdu": {
-                "value": result[0],
-                "unit": "acc",
-            },
-            "xingneng": {
-                "value": round(time_avg * 1000, 1),
-                "unit": "ms",
-                "batch_size": args.batch_size,
-            },
-        }
-        print("[Benchmark][final result]{}".format(final_res))
-        sys.stdout.flush()
->>>>>>> 006b0c71
 
 def main(FLAGS):
     """
