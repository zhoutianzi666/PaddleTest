--- conflicted
+++ resolved
@@ -943,17 +943,12 @@
     let case_num++
 done
 echo -e "\033[35m ---- end run P0case  \033[0m"
-
-<<<<<<< HEAD
-cd ${nlp_dir}/logs
-=======
 cd ${nlp_dir}/
 cp -r /ssd1/paddlenlp/bos/* ./
 tar -zcvf logs.tar logs/
 mkdir upload && mv logs.tar upload
 python upload.py upload
 cd logs
->>>>>>> b1377a97
 FF=`ls *_FAIL*|wc -l`
 if [ "${FF}" -gt "0" ];then
     exit 1
