--- conflicted
+++ resolved
@@ -106,7 +106,6 @@
 sed -i '/for step_id, data in enumerate(dataloader):/a\            if step_id == max_step_id: break' ppdet/engine/tracker.py
 
 if [ "$1" == 'develop_d1' ];then
-<<<<<<< HEAD
 find . | grep .yml | grep -v benchmark |  grep configs | grep -v static | grep -v _base_ | grep -v datasets | grep -v runtime | grep -v slim | grep -v roadsign | grep -v deepsort | grep -v test | grep -v bytetrack | grep -v pruner | grep  -v minicoco | grep -v mot | grep -v cascade_rcnn | grep -v centernet | grep -v picodet | grep -v yolov3 | grep -v ssd | grep -v dcn | grep -v faster_rcnn  | grep -v mask_rcnn | grep -v detector | awk '{print $NF}' | tee config_list
 elif [ "$1" == 'develop_d2' ];then
 find . | grep .yml | grep -v benchmark |  grep configs | grep -v static | grep -v _base_ | grep -v datasets | grep -v runtime | grep -v slim | grep -v roadsign | grep -v deepsort | grep -v test | grep -v pruner | grep -v bytetrack | grep -v detector | grep  -v minicoco | grep -v mot | grep -v cascade_rcnn | grep -v centernet | grep -v picodet | grep yolov3 | awk '{print $NF}' | tee config_list1
@@ -125,7 +124,6 @@
 cat cascade_list centernet_list picodet_list config_list5 >>config_list
 else
 find . | grep .yml | grep -v benchmark | grep configs | grep -v static | grep -v _base_ | grep -v datasets | grep -v runtime | grep -v slim | grep -v roadsign | grep -v test  | grep -v pruner | grep -v detector | grep  -v minicoco | grep -v deepsort | grep -v bytetrack | grep -v gfl | awk '{print $NF}' | tee config_list
-=======
 find . | grep .yml | grep -v benchmark |  grep configs | grep -v static | grep -v _base_ | grep -v datasets | grep -v runtime | grep -v slim | grep -v roadsign | grep -v deepsort | grep -v test | grep -v pruner | grep  -v minicoco | grep -v mot | grep -v cascade_rcnn | grep -v centernet | grep -v picodet | grep -v yolov3 | grep -v ssd | grep -v dcn | grep -v faster_rcnn  | grep -v mask_rcnn | grep -v detector | awk '{print $NF}' | tee config_list
 elif [ "$1" == 'develop_d2' ];then
 find . | grep .yml | grep -v benchmark |  grep configs | grep -v static | grep -v _base_ | grep -v datasets | grep -v runtime | grep -v slim | grep -v roadsign | grep -v deepsort | grep -v test | grep -v pruner | grep -v detector | grep  -v minicoco | grep -v mot | grep -v cascade_rcnn | grep -v centernet | grep -v picodet | grep yolov3 | awk '{print $NF}' | tee config_list1
@@ -144,7 +142,6 @@
 cat cascade_list centernet_list picodet_list config_list5 >>config_list
 else
 find . | grep .yml | grep -v benchmark | grep configs | grep -v static | grep -v _base_ | grep -v datasets | grep -v runtime | grep -v slim | grep -v roadsign | grep -v test  | grep -v pruner | grep -v detector | grep  -v minicoco | grep -v deepsort | grep -v gfl | awk '{print $NF}' | tee config_list
->>>>>>> 2e0b2af8
 fi
 
 print_result(){
