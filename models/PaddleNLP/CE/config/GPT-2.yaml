MODEL: "GPT-2" # 模型名
<<<<<<< HEAD
PRIORITY: P0, Pre_test, agile_ci
=======
PRIORITY: P0, Pre_test, Dy_con
>>>>>>> 1b2fbd2c
GIT:
  addr: $REPO_PaddleNLP
  path: $ROOT_PATH/models_repo
  branch: $BASE_BRANCH

ENV:
  PADDLE_ON_MODEL_CE: $PADDLE_ON_MODEL_CE

VARIABLES:
  model_scripts_path: scripts/GPT-2/ #脚本的路径
  model_log_path: log/GPT-2/

EXEC:
  exec_cases: [DATA_PROC,TRAIN,INFER, EVAL]
  exec_priority: [p0, p1]
  exec_tag: $EXEC_TAG

#测试套
DATA_PROC:
  -
    priority: p0
    tag: linux_download_data
    run:
      -
        path: $ROOT_PATH/scripts
        cmd: bash compile_package.sh
      # 先做makefile替换代码, 这块日后优化需要判断当前的python版本再做替换，
      -
        path: $ROOT_PATH/$model_scripts_path
        cmd: bash linux_py37.sh
      -
        path: $ROOT_PATH/$model_scripts_path
        cmd: bash data_proc.sh

  -
    priority: p0
    tag: mac_download_data
    run:
      # 先做makefile替换代码
      -
        path: $ROOT_PATH/scripts
        cmd: bash compile_package.sh
      -
        path: $ROOT_PATH/$model_scripts_path
        cmd: bash mac_py39.sh
      -
        path: $ROOT_PATH/$model_scripts_path
        cmd: bash data_proc.sh

TRAIN: # 训练步骤
  -
    priority: p0
    tag: linux_dy_gpu1
    env: #去掉，自动调度
      CUDA_VISIBLE_DEVICES: $SET_CUDA  #取值为None，则不设置

    run:
      -
        path: $ROOT_PATH/$model_scripts_path
        cmd: bash train.sh $XPU 'single' $SET_CUDA

    kpis: #kpi指标
      loss:
        latest: True
        kpi_base: 10.984482
        threshold: 0.01
        actived: True
        evaluation: "-"
        unit_repr: "s"
    output: $ROOT_PATH/$model_log_path/train_single_$XPU.log

  -
    priority: p2
    tag: linux_st_gpu1
    env: #去掉，自动调度
      CUDA_VISIBLE_DEVICES: $SET_CUDA  #取值为None，则不设置

    run:
      -
        path: $ROOT_PATH/$model_scripts_path
        cmd: bash st_train.sh $XPU 'single' $SET_CUDA

    kpis: #kpi指标
      loss:
        latest: True
        kpi_base: 10.984482
        threshold: 0.01
        actived: True
        evaluation: "-"
        unit_repr: "s"
    output: $ROOT_PATH/$model_log_path/train_st_single_$XPU.log

  -
    priority: p1
    tag: linux_dy_gpu2
    run:
      -
        path: $ROOT_PATH/$model_scripts_path
        cmd: bash train.sh $XPU 'multi' $SET_MULTI_CUDA

    kpis: #kpi指标
      loss:
        latest: True
        kpi_base: 10.984482
        threshold: 0.01
        actived: True
        evaluation: "-"
        unit_repr: "s"
    output: $ROOT_PATH/$model_log_path/train_multi_$XPU.log

  -
    priority: p1
    tag: mac_dy_cpu # mac的case
    run:
      -
        path: $ROOT_PATH/$model_scripts_path
        cmd: bash train.sh $XPU mac

    kpis: #kpi指标
      loss:
        latest: True
        kpi_base: 11.921639
        threshold: 0.001
        actived: True
        evaluation: "-"
        unit_repr: "s"
    output: $ROOT_PATH/$model_log_path/train_mac_$XPU.log

  -
    priority: p2
    tag: linux_dy_gpu1
    env: #去掉，自动调度
      CUDA_VISIBLE_DEVICES: $SET_CUDA  #取值为None，则不设置

    run:
      -
        path: $ROOT_PATH/$model_scripts_path
        cmd: bash train.sh 'recv' $XPU

    kpis: #kpi指标
      loss:
        kpi_base: 10.941978
        threshold: 0.1
        actived: True
        evaluation: "-"
        unit_repr: "s"
    output: $ROOT_PATH/$model_log_path/train_recv_$XPU.log

  # - 不再支持windows
  #   priority: p0
  #   tag: win_dy_gpu1

  #   run:
  #     -
  #       path: $ROOT_PATH/$model_scripts_path
  #       cmd: train.bat $XPU  $SET_CUDA

  #   kpis: #kpi指标
  #     loss:
  #       latest: True
  #       kpi_base: 10.984482
  #       threshold: 0.01
  #       actived: True
  #       evaluation: "-"
  #       unit_repr: "s"
  #   output: $ROOT_PATH/$model_log_path/train_gpt2_$XPU.log

INFER:
  -
    priority: p1
    tag: linux_dy_gpu1
    env: #去掉，自动调度
        CUDA_VISIBLE_DEVICES: $SET_CUDA
    run:
      -
        path: $ROOT_PATH/$model_scripts_path
        cmd: bash infer.sh
    kpis:
      exit_code:
        latest: True
        kpi_base: 0
        threshold: 0
        actived: True
        evaluation: "-"
        unit_repr: None
    output: $ROOT_PATH/$model_log_path/infer.log

EVAL:
  -
    priority: p1
    tag: linux_dy_gpu1
    env: #去掉，自动调度
        CUDA_VISIBLE_DEVICES: $SET_CUDA
    run:
      -
        path: $ROOT_PATH/$model_scripts_path
        cmd: bash eval.sh $XPU
    kpis:
      exit_code:
        latest: True
        kpi_base: 0
        threshold: 0
        actived: True
        evaluation: "-"
        unit_repr: None
    output: $ROOT_PATH/$model_log_path/eval_$XPU.log<|MERGE_RESOLUTION|>--- conflicted
+++ resolved
@@ -1,9 +1,7 @@
 MODEL: "GPT-2" # 模型名
-<<<<<<< HEAD
-PRIORITY: P0, Pre_test, agile_ci
-=======
-PRIORITY: P0, Pre_test, Dy_con
->>>>>>> 1b2fbd2c
+
+PRIORITY: P0, Pre_test, Dy_con, agile_ci
+
 GIT:
   addr: $REPO_PaddleNLP
   path: $ROOT_PATH/models_repo
